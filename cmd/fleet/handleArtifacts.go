// Copyright Elasticsearch B.V. and/or licensed to Elasticsearch B.V. under one
// or more contributor license agreements. Licensed under the Elastic License;
// you may not use this file except in compliance with the Elastic License.

package fleet

import (
	"bytes"
	"context"
	"crypto/sha256"
	"encoding/base64"
	"encoding/hex"
	"encoding/json"
	"io"
	"net/http"
	"time"

	"github.com/elastic/fleet-server/v7/internal/pkg/bulk"
	"github.com/elastic/fleet-server/v7/internal/pkg/cache"
	"github.com/elastic/fleet-server/v7/internal/pkg/config"
	"github.com/elastic/fleet-server/v7/internal/pkg/dl"
	"github.com/elastic/fleet-server/v7/internal/pkg/limit"
	"github.com/elastic/fleet-server/v7/internal/pkg/logger"
	"github.com/elastic/fleet-server/v7/internal/pkg/model"
	"github.com/elastic/fleet-server/v7/internal/pkg/throttle"

	"github.com/julienschmidt/httprouter"
	"github.com/pkg/errors"
	"github.com/rs/zerolog"
	"github.com/rs/zerolog/log"
)

const (
	defaultMaxParallel = 8           // TODO: configurable
	defaultThrottleTTL = time.Minute // TODO: configurable
)

var (
	ErrorThrottle     = errors.New("cannot acquire throttle token")
	ErrorBadSha2      = errors.New("malformed sha256")
	ErrorRecord       = errors.New("artifact record mismatch")
	ErrorMismatchSha2 = errors.New("mismatched sha256")
)

type ArtifactT struct {
	bulker     bulk.Bulk
	cache      cache.Cache
	esThrottle *throttle.Throttle
	limit      *limit.Limiter
}

func NewArtifactT(cfg *config.Server, bulker bulk.Bulk, cache cache.Cache) *ArtifactT {
	log.Info().
		Interface("limits", cfg.Limits.ArtifactLimit).
		Int("maxParallel", defaultMaxParallel).
		Msg("Artifact install limits")

	return &ArtifactT{
		bulker:     bulker,
		cache:      cache,
		limit:      limit.NewLimiter(&cfg.Limits.ArtifactLimit),
		esThrottle: throttle.NewThrottle(defaultMaxParallel),
	}
}

func (rt Router) handleArtifacts(w http.ResponseWriter, r *http.Request, ps httprouter.Params) {
	start := time.Now()

	var (
		id   = ps.ByName("id")   // Identifier in the artifact record
		sha2 = ps.ByName("sha2") // DecodedSha256 in the artifact record
	)

	reqId := r.Header.Get(logger.HeaderRequestID)

	zlog := log.With().
		Str(LogAgentID, id).
		Str(EcsHttpRequestId, reqId).
		Str("sha2", sha2).
		Str("remoteAddr", r.RemoteAddr).
		Logger()

	rdr, err := rt.at.handleArtifacts(&zlog, r, id, sha2)

	var nWritten int64
	if err == nil {
		nWritten, err = io.Copy(w, rdr)
		zlog.Trace().
			Err(err).
			Int64(EcsHttpResponseBodyBytes, nWritten).
			Int64(EcsEventDuration, time.Since(start).Nanoseconds()).
			Msg("Response sent")

		cntArtifacts.bodyOut.Add(uint64(nWritten))
	}

	if err != nil {
		cntArtifacts.IncError(err)
		resp := NewErrorResp(err)

		zlog.WithLevel(resp.Level).
			Err(err).
			Int(EcsHttpResponseCode, resp.StatusCode).
			Int64(EcsHttpResponseBodyBytes, nWritten).
			Int64(EcsEventDuration, time.Since(start).Nanoseconds()).
			Msg("fail artifact")

		if err := resp.Write(w); err != nil {
			zlog.Error().Err(err).Msg("fail writing error response")
		}
	}
}

func (at ArtifactT) handleArtifacts(zlog *zerolog.Logger, r *http.Request, id, sha2 string) (io.Reader, error) {
	limitF, err := at.limit.Acquire()
	if err != nil {
		return nil, err
	}
	defer limitF()

	// Authenticate the APIKey; retrieve agent record.
	// Note: This is going to be a bit slow even if we hit the cache on the api key.
	// In order to validate that the agent still has that api key, we fetch the agent record from elastic.
	agent, err := authAgent(r, nil, at.bulker, at.cache)
	if err != nil {
		return nil, err
	}

	// Pointer is passed in to allow UpdateContext by child function
	zlog.UpdateContext(func(ctx zerolog.Context) zerolog.Context {
<<<<<<< HEAD
		return ctx.Str(LogAccessApiKeyId, agent.AccessAPIKeyID)
=======
		return ctx.Str(LogAccessAPIKeyID, agent.AccessApiKeyId)
>>>>>>> daa84da4
	})

	// Metrics; serenity now.
	dfunc := cntArtifacts.IncStart()
	defer dfunc()

	return at.processRequest(r.Context(), *zlog, agent, id, sha2)
}

type artHandler struct {
	zlog   zerolog.Logger
	bulker bulk.Bulk
	c      cache.Cache
}

func (at ArtifactT) processRequest(ctx context.Context, zlog zerolog.Logger, agent *model.Agent, id, sha2 string) (io.Reader, error) {

	// Input validation
	if err := validateSha2String(sha2); err != nil {
		return nil, err
	}

	// Determine whether the agent should have access to this artifact
	if err := at.authorizeArtifact(ctx, agent, id, sha2); err != nil {
		zlog.Warn().Err(err).Msg("Unauthorized GET on artifact")
		return nil, err
	}

	// Grab artifact, whether from cache or elastic.
	artifact, err := at.getArtifact(ctx, zlog, id, sha2)
	if err != nil {
		return nil, err
	}

	// Sanity check; just in case something underneath is misbehaving
	if artifact.Identifier != id || artifact.DecodedSha256 != sha2 {
		err = ErrorRecord
		zlog.Info().
			Err(err).
			Str("artifact_id", artifact.Identifier).
			Str("artifact_sha2", artifact.DecodedSha256).
			Msg("Identifier mismatch on url")
		return nil, err
	}

	zlog.Debug().
		Int("sz", len(artifact.Body)).
		Int64("decodedSz", artifact.DecodedSize).
		Str("compression", artifact.CompressionAlgorithm).
		Str("encryption", artifact.EncryptionAlgorithm).
		Str("created", artifact.Created).
		Msg("Artifact GET")

	// Write the payload
	rdr := bytes.NewReader(artifact.Body)
	return rdr, nil
}

// TODO: Pull the policy record for this agent and validate that the
// requested artifact is assigned to this policy.  This will prevent
// agents from retrieving artifacts that they do not have access to.
// Note that this is racy, the policy could have changed to allow an
// artifact before this instantiation of FleetServer has its local
// copy updated.  Take the race conditions into consideration.
//
// Initial implementation is dependent on security by obscurity; ie.
// it should be difficult for an attacker to guess a guid.
func (at ArtifactT) authorizeArtifact(ctx context.Context, agent *model.Agent, ident, sha2 string) error {
	return nil // TODO
}

// Return artifact from cache by sha2 or fetch directly from Elastic.
// Update cache on successful retrieval from Elastic.
func (at ArtifactT) getArtifact(ctx context.Context, zlog zerolog.Logger, ident, sha2 string) (*model.Artifact, error) {

	// Check the cache; return immediately if found.
	if artifact, ok := at.cache.GetArtifact(ident, sha2); ok {
		return &artifact, nil
	}

	// Fetch the artifact from elastic
	art, err := at.fetchArtifact(ctx, zlog, ident, sha2)

	if err != nil {
		zlog.Info().Err(err).Msg("Fail retrieve artifact")
		return nil, err
	}

	// The 'Body' field type is Raw; extract to string.
	var srcPayload string
	if err = json.Unmarshal(art.Body, &srcPayload); err != nil {
		zlog.Error().Err(err).Msg("Cannot unmarshal artifact payload")
		return nil, err
	}

	// Artifact is stored base64 encoded in ElasticSearch.
	// Base64 decode the payload before putting in cache
	// to avoid having to decode on each cache hit.
	dstPayload, err := base64.StdEncoding.DecodeString(srcPayload)
	if err != nil {
		zlog.Error().Err(err).Msg("Fail base64 decode artifact")
		return nil, err
	}

	// Validate the sha256 hash; this is just good hygiene.
	if err = validateSha2Data(dstPayload, art.EncodedSha256); err != nil {
		zlog.Error().Err(err).Msg("Fail sha2 hash validation")
		return nil, err
	}

	// Reassign decoded payload before adding to cache, avoid base64 decode on cache hit.
	art.Body = dstPayload

	// Update the cache.
	at.cache.SetArtifact(*art)

	return art, nil
}

// Attempt to fetch the artifact from Elastic
// TODO: Design a mechanism to mitigate a DDOS attack on bogus hashes.
// Perhaps have a cache of the most recently used hashes available, and items that aren't
// in the cache can do a lookup but throttle as below.  We could update the cache every 10m or so.
func (at ArtifactT) fetchArtifact(ctx context.Context, zlog zerolog.Logger, ident, sha2 string) (*model.Artifact, error) {
	// Throttle prevents more than N outstanding requests to elastic globally and per sha2.
	if token := at.esThrottle.Acquire(sha2, defaultThrottleTTL); token == nil {
		return nil, ErrorThrottle
	} else {
		defer token.Release()
	}

	start := time.Now()
	artifact, err := dl.FindArtifact(ctx, at.bulker, ident, sha2)

	zlog.Info().
		Err(err).
		Int64(EcsEventDuration, time.Since(start).Nanoseconds()).
		Msg("fetch artifact")

	return artifact, errors.Wrap(err, "fetchArtifact")
}

func validateSha2String(sha2 string) error {

	if len(sha2) != 64 {
		return ErrorBadSha2
	}

	if _, err := hex.DecodeString(sha2); err != nil {
		return ErrorBadSha2
	}

	return nil
}

func validateSha2Data(data []byte, sha2 string) error {
	src, err := hex.DecodeString(sha2)
	if err != nil {
		return errors.Wrap(err, "sha2 hex decode")
	}

	sum := sha256.Sum256(data)
	if !bytes.Equal(sum[:], src) {
		return ErrorMismatchSha2
	}

	return nil
}<|MERGE_RESOLUTION|>--- conflicted
+++ resolved
@@ -128,11 +128,7 @@
 
 	// Pointer is passed in to allow UpdateContext by child function
 	zlog.UpdateContext(func(ctx zerolog.Context) zerolog.Context {
-<<<<<<< HEAD
-		return ctx.Str(LogAccessApiKeyId, agent.AccessAPIKeyID)
-=======
-		return ctx.Str(LogAccessAPIKeyID, agent.AccessApiKeyId)
->>>>>>> daa84da4
+		return ctx.Str(LogAccessAPIKeyID, agent.AccessAPIKeyID)
 	})
 
 	// Metrics; serenity now.
